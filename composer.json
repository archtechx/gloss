{
    "name": "leanadmin/gloss",
    "description": "Brilliant localization for Laravel",
    "license": "MIT",
    "autoload": {
        "psr-4": {
            "Lean\\Gloss\\": "src"
        },
        "files": [
            "src/helpers.php"
        ]
    },
    "autoload-dev": {
        "psr-4": {
            "Lean\\Gloss\\Tests\\": "tests"
        }
    },
    "require": {
        "illuminate/translation": "^8.18"
    },
    "require-dev": {
        "orchestra/testbench": "^6.4.0",
        "orchestra/testbench-core": "6.8.0",
        "phpunit/phpunit": "^9.5",
        "nunomaduro/larastan": "^0.6.11"
    },
    "extra": {
        "laravel": {
            "providers": [
<<<<<<< HEAD
                "Lean\\Gloss\\GlossServiceProviders"
=======
                "Lean\\Gloss\\GlossServiceProvider"
>>>>>>> bba8183f
            ],
            "aliases": {
                "Gloss": "Lean\\Gloss\\Gloss"
            }
        }
    }
}<|MERGE_RESOLUTION|>--- conflicted
+++ resolved
@@ -27,11 +27,7 @@
     "extra": {
         "laravel": {
             "providers": [
-<<<<<<< HEAD
-                "Lean\\Gloss\\GlossServiceProviders"
-=======
                 "Lean\\Gloss\\GlossServiceProvider"
->>>>>>> bba8183f
             ],
             "aliases": {
                 "Gloss": "Lean\\Gloss\\Gloss"
